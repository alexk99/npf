--- conflicted
+++ resolved
@@ -160,11 +160,7 @@
 	bool		(*match)(npf_cache_t *, npf_nat_t *, int);
 	bool		(*translate)(npf_cache_t *, npf_nat_t *, bool);
 	npf_conn_t *	(*inspect)(npf_cache_t *, int);
-<<<<<<< HEAD
-	void		(*destroy)(npf_t *, npf_conn_t *);	
-=======
 	void		(*destroy)(npf_t *, npf_nat_t *, npf_conn_t *);
->>>>>>> c83aa5f2
 } npfa_funcs_t;
 
 /*
@@ -279,11 +275,6 @@
 void *		npf_ext_register(npf_t *, const char *, const npf_ext_ops_t *);
 int		npf_ext_unregister(npf_t *, void *);
 void		npf_rproc_assign(npf_rproc_t *, void *);
-
-typedef struct npf_portmap_params {
-	int		min_port;
-	int		max_port;
-} npf_portmap_params_t;
 
 /*
  * INTERFACES.
@@ -477,22 +468,8 @@
 
 /* Portmap. */
 void		npf_portmap_init(npf_t *);
-npf_portmap_t *	npf_portmap_init_pm(void);
 void		npf_portmap_fini(npf_t *);
-void		npf_portmap_fini_pm(npf_portmap_t *);
-
-<<<<<<< HEAD
-in_port_t	npf_portmap_get(npf_t *, int, const npf_addr_t *);
-in_port_t	npf_portmap_get_pm(npf_portmap_t *, const npf_portmap_params_t *,
-		  int, const npf_addr_t *);
-bool		npf_portmap_take(npf_t *, int, const npf_addr_t *, in_port_t);
-bool		npf_portmap_take_pm(npf_portmap_t *, const npf_portmap_params_t *,
-		  int, const npf_addr_t *, in_port_t);
-void		npf_portmap_put(npf_t *, int, const npf_addr_t *, in_port_t);
-void		npf_portmap_put_pm(npf_portmap_t *, int, const npf_addr_t *, in_port_t);
-void		npf_portmap_flush(npf_t *);
-void		npf_portmap_flush_(npf_portmap_t *);
-=======
+
 npf_portmap_t *	npf_portmap_create(int, int);
 void		npf_portmap_destroy(npf_portmap_t *);
 
@@ -500,7 +477,6 @@
 bool		npf_portmap_take(npf_portmap_t *, int, const npf_addr_t *, in_port_t);
 void		npf_portmap_put(npf_portmap_t *, int, const npf_addr_t *, in_port_t);
 void		npf_portmap_flush(npf_portmap_t *);
->>>>>>> c83aa5f2
 
 /* NAT. */
 void		npf_nat_sysinit(void);
@@ -513,17 +489,6 @@
 uint64_t	npf_nat_getid(const npf_natpolicy_t *);
 void		npf_nat_freealg(npf_natpolicy_t *, npf_alg_t *);
 
-<<<<<<< HEAD
-int		npf_do_nat(npf_cache_t *, npf_conn_t *, const int);
-int		npf_nat_share_policy(npf_cache_t *, npf_conn_t *, npf_nat_t *);
-void		npf_nat_destroy(npf_nat_t *);
-void		npf_nat_getorig(npf_nat_t *, npf_addr_t **, in_port_t *);
-void		npf_nat_gettrans(npf_nat_t *, npf_addr_t **, in_port_t *);
-void		npf_nat_setalg(npf_nat_t *, npf_alg_t *, uintptr_t);
-void		npf_nat_set_alg_arg(npf_nat_t *, uintptr_t);
-uintptr_t	npf_nat_get_alg_arg(const npf_nat_t *);
-npf_alg_t *	npf_nat_get_alg(const npf_nat_t *);
-=======
 int		npf_do_nat(npf_cache_t *, npf_conn_t *, const unsigned);
 npf_nat_t *	npf_nat_share_policy(npf_cache_t *, npf_conn_t *, npf_nat_t *);
 void		npf_nat_destroy(npf_conn_t *, npf_nat_t *);
@@ -532,7 +497,6 @@
 void		npf_nat_setalg(npf_nat_t *, npf_alg_t *, uintptr_t);
 npf_alg_t *	npf_nat_getalg(const npf_nat_t *);
 uintptr_t	npf_nat_getalgarg(const npf_nat_t *);
->>>>>>> c83aa5f2
 
 void		npf_nat_export(npf_t *, const npf_nat_t *, nvlist_t *);
 npf_nat_t *	npf_nat_import(npf_t *, const nvlist_t *, npf_ruleset_t *,
@@ -550,9 +514,6 @@
 void		npf_alg_exec(npf_cache_t *, npf_nat_t *, bool);
 npf_conn_t *	npf_alg_conn(npf_cache_t *, int);
 int		npf_alg_export(npf_t *, nvlist_t *);
-<<<<<<< HEAD
-npfa_funcs_t *	npf_alg_get_funcs(npf_t *, npf_alg_t *);
-=======
 void		npf_alg_destroy(npf_t *, npf_alg_t *, npf_nat_t *, npf_conn_t *);
 
 /* Wrappers for the reclamation mechanism. */
@@ -564,7 +525,6 @@
 void		npf_ebr_exit(ebr_t *, int);
 void		npf_ebr_full_sync(ebr_t *);
 bool		npf_ebr_incrit_p(ebr_t *);
->>>>>>> c83aa5f2
 
 /* Debugging routines. */
 const char *	npf_addr_dump(const npf_addr_t *, int);
