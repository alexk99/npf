--- conflicted
+++ resolved
@@ -51,8 +51,7 @@
 #define	NPF_ANY_CONN_CLOSED		0
 #define	NPF_ANY_CONN_NEW		1
 #define	NPF_ANY_CONN_ESTABLISHED	2
-#define  NPF_ANY_CONN_GRE		3
-#define	NPF_ANY_CONN_NSTATES		4
+#define	NPF_ANY_CONN_NSTATES		3
 
 /*
  * Parameters.
@@ -118,14 +117,8 @@
 		},
 		{
 			"state.generic.timeout.gre",
-<<<<<<< HEAD
-			&params->timeouts[NPF_ANY_CONN_GRE],
-			/* don't expire GRE states by default */
-			.default_val = INT_MAX,
-=======
 			&params->gre_timeout,
 			.default_val = 24 * 60 * 60,
->>>>>>> c83aa5f2
 			.min = 0, .max = INT_MAX
 		},
 	};
@@ -240,11 +233,7 @@
 		break;
 	case IPPROTO_GRE:
 		params = npf->params[NPF_PARAMS_GENERIC_STATE];
-<<<<<<< HEAD
-		timeout = params->timeouts[NPF_ANY_CONN_GRE];
-=======
 		timeout = params->gre_timeout;
->>>>>>> c83aa5f2
 		break;
 	default:
 		KASSERT(false);
