--- conflicted
+++ resolved
@@ -115,15 +115,9 @@
 void		npf_conn_adjkey(npf_connkey_t *, const npf_addr_t *,
 		    const uint16_t, const int);
 unsigned	npf_connkey_setkey(npf_connkey_t *, uint16_t, const void *,
-<<<<<<< HEAD
-    const uint16_t *, unsigned, bool);
-void		npf_connkey_getkey(const npf_connkey_t *, uint16_t *, npf_addr_t *,
-    uint16_t *, uint16_t *);
-=======
 		    const uint16_t *, unsigned, bool);
 void		npf_connkey_getkey(const npf_connkey_t *, uint16_t *,
 		    npf_addr_t *, uint16_t *, uint16_t *);
->>>>>>> b20b57f5
 unsigned	npf_connkey_import(const nvlist_t *, npf_connkey_t *);
 nvlist_t *	npf_connkey_export(const npf_connkey_t *);
 void		npf_connkey_print(const npf_connkey_t *);
