#
# Standalone NPF makefile: the kernel component as a library.
# This file is in the Public Domain.
#

SYSNAME:=	$(shell uname -s)
SYSARCH:=	$(shell uname -m)

CFLAGS+=	-std=c99 -O2 -g -Wall -Wextra -Werror
CFLAGS+=	-D_POSIX_C_SOURCE=200809L
CFLAGS+=	-D_GNU_SOURCE -D_DEFAULT_SOURCE
CFLAGS+=	-I stand -D_NPF_STANDALONE -D__RCSID\(x\)=
CFLAGS+=	-Wno-unused-local-typedefs -Wno-unused-parameter

#
# Extended warning flags.
#
CFLAGS+=	-Wno-unknown-warning-option # gcc vs clang
CFLAGS+=	-Wstrict-prototypes -Wmissing-prototypes -Wpointer-arith
CFLAGS+=	-Wmissing-declarations -Wredundant-decls -Wnested-externs
CFLAGS+=	-Wshadow -Wcast-qual -Wcast-align -Wwrite-strings
CFLAGS+=	-Wold-style-definition
CFLAGS+=	-Wsuggest-attribute=noreturn #-Wjump-misses-init
CFLAGS+=	-Wduplicated-cond -Wmisleading-indentation -Wnull-dereference
CFLAGS+=	-Wduplicated-branches -Wrestrict

#
# WARNING: All symbols must be hidden by default to not conflict with
# the libnpf(3) library.  The debug version would, however, conflict.
#
ifeq ($(DEBUG),1)
CFLAGS+=	-Og -DDEBUG -fno-omit-frame-pointer -D_NPF_TESTING
ifeq ($(SYSARCH),x86_64)
ifeq ($(CC),gcc) # XXX clang
CFLAGS+=	-fsanitize=address -fsanitize=undefined
LDFLAGS+=	-fsanitize=address -fsanitize=undefined
endif
endif
OBJDIR=		debug
else
CFLAGS+=	-fvisibility=hidden
CFLAGS+=	-DNDEBUG
OBJDIR=		build
endif

CFLAGS+=	-pthread
LDFLAGS+=	-lpthread -lnv -lqsbr -lthmap -llpm -lcdb -lbpfjit
ifeq ($(SYSNAME),Linux)
LDFLAGS+=	-ljemalloc
endif

#
# Objects to compile
#

OBJS=		$(shell awk '/^file/ { print $$2 }' files.npf | \
		    sed 's:\(.*\)net/npf/\(.*\).c:\2.o:g' | \
<<<<<<< HEAD
		    egrep -v '^(npf_os|npf_ext_|npf_ifaddr|if_npflog|lpm)')
	
OBJS+=		npf_alg_icmp.o npf_alg_pptp.o
OBJS+=		stand/bpf_filter.o
OBJS+=		stand/murmurhash.o stand/tls_pth.o stand/misc.o
=======
		    egrep -v '^(npf_os|npf_ext_log|npf_ifaddr|if_npflog|lpm)')

OBJS+=		stand/npfkern.o stand/bpf_filter.o
OBJS+=		stand/murmurhash.o stand/tls_pth.o
OBJS+=		stand/ebr_wrappers.o
>>>>>>> c83aa5f2

ifeq ($(NPF_PRINT_DEBUG),1)
CFLAGS+=	-DNPF_PRINT_DEBUG
OBJS+=		npf_print_debug.o
endif
#
# Flags for the library target
#

LIB=		libnpfkern
ifeq ($(DEBUG),1)
LIB=		libnpfkern-dbg
endif

INCS=		npf.h npfkern.h
MANS3=		npfkern.3
MANS7=		npf-params.7

$(LIB).la:	LDFLAGS+=	-rpath $(LIBDIR) -version-info 1:0:0
install/%.la:	ILIBDIR=	$(DESTDIR)/$(LIBDIR)
install:	IINCDIR=	$(DESTDIR)/$(INCDIR)
install:	IMAN3DIR=	$(DESTDIR)/$(MANDIR)/man3/
install:	IMAN7DIR=	$(DESTDIR)/$(MANDIR)/man7/

#
# Targets
#

lib: $(LIB).la

$(OBJDIR)/%.lo: %.c
	libtool --mode=compile --tag CC $(CC) $(CFLAGS) -c -o $@ $<

$(LIB).la: $(addprefix $(OBJDIR)/,$(shell echo $(OBJS) | sed 's/\.o/\.lo/g'))
	libtool --mode=link --tag CC $(CC) -o $@ $^ $(LDFLAGS)

install/%.la: %.la
	mkdir -p $(ILIBDIR)
	libtool --mode=install install -c $(notdir $@) $(ILIBDIR)/$(notdir $@)

install: $(addprefix install/,$(LIB).la)
	libtool --mode=finish $(LIBDIR)
	mkdir -p $(IINCDIR)/net && install -c $(INCS) $(IINCDIR)/net
	mkdir -p $(IMAN3DIR) && install -c $(MANS3) $(IMAN3DIR)
	mkdir -p $(IMAN7DIR) && install -c $(MANS7) $(IMAN7DIR)

clean:
	libtool --mode=clean rm
	rm -rf .libs $(OBJDIR) $(LIB).la

.PHONY: all lib install clean<|MERGE_RESOLUTION|>--- conflicted
+++ resolved
@@ -55,24 +55,12 @@
 
 OBJS=		$(shell awk '/^file/ { print $$2 }' files.npf | \
 		    sed 's:\(.*\)net/npf/\(.*\).c:\2.o:g' | \
-<<<<<<< HEAD
-		    egrep -v '^(npf_os|npf_ext_|npf_ifaddr|if_npflog|lpm)')
-	
-OBJS+=		npf_alg_icmp.o npf_alg_pptp.o
-OBJS+=		stand/bpf_filter.o
-OBJS+=		stand/murmurhash.o stand/tls_pth.o stand/misc.o
-=======
 		    egrep -v '^(npf_os|npf_ext_log|npf_ifaddr|if_npflog|lpm)')
 
 OBJS+=		stand/npfkern.o stand/bpf_filter.o
 OBJS+=		stand/murmurhash.o stand/tls_pth.o
 OBJS+=		stand/ebr_wrappers.o
->>>>>>> c83aa5f2
 
-ifeq ($(NPF_PRINT_DEBUG),1)
-CFLAGS+=	-DNPF_PRINT_DEBUG
-OBJS+=		npf_print_debug.o
-endif
 #
 # Flags for the library target
 #
