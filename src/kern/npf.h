--- conflicted
+++ resolved
@@ -142,17 +142,9 @@
 
 #define	NPC_FMTERR	0x200	/* Format error. */
 
-#define	NPC_ALG_PPTP_GRE	0x400	/* PPTP GRE header */
-#define	NPC_ALG_PPTP_GRE_CTX	0x800	/* PPTP GRE context */
-
 #define	NPC_IP46	(NPC_IP4|NPC_IP6)
 
-<<<<<<< HEAD
-struct pptp_gre_hdr;
-struct pptp_gre_context;
-=======
 struct npf_connkey;
->>>>>>> c83aa5f2
 
 typedef struct {
 	/* NPF context, information flags and the nbuf. */
@@ -177,19 +169,13 @@
 		struct ip6_hdr *	v6;
 	} npc_ip;
 
-<<<<<<< HEAD
-	/* TCP, UDP, ICMP, PPTP_GRE */
-=======
 	/* TCP, UDP, ICMP or other protocols. */
->>>>>>> c83aa5f2
 	union {
 		struct tcphdr *		tcp;
 		struct udphdr *		udp;
 		struct icmp *		icmp;
 		struct icmp6_hdr *	icmp6;
 		void *			hdr;
-		struct pptp_gre_hdr *		pptp_gre;
-		struct pptp_gre_context *	pptp_gre_ctx;
 	} npc_l4;
 
 	/*
