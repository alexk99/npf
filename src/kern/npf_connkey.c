--- conflicted
+++ resolved
@@ -66,11 +66,7 @@
 #include "npf_conn.h"
 #include "npf_impl.h"
 
-<<<<<<< HEAD
-inline unsigned
-=======
 unsigned
->>>>>>> b20b57f5
 npf_connkey_setkey(npf_connkey_t *key, uint16_t proto, const void *ipv,
     const uint16_t *id, unsigned alen, bool forw)
 {
@@ -194,20 +190,12 @@
 			break;
 		}
 		return 0;
-<<<<<<< HEAD
-=======
-#ifdef PPTP_ALG
->>>>>>> b20b57f5
 	case IPPROTO_GRE:
 		if (npf_iscached(npc, NPC_ENHANCED_GRE | NPC_ALG_PPTP_GRE_CTX)) {
 			npf_pptp_conn_conkey(npc, id, forw);
 			break;
 		}
 		return 0;
-<<<<<<< HEAD
-=======
-#endif
->>>>>>> b20b57f5
 	default:
 		/* Unsupported protocol. */
 		return 0;
