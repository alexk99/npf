--- conflicted
+++ resolved
@@ -107,19 +107,7 @@
 int	npf_alg_icmp_init(npf_t *);
 int	npf_alg_icmp_fini(npf_t *);
 
-<<<<<<< HEAD
-typedef int modcmd_t;
-
-#ifndef _KERNEL
-int	npf_alg_icmp_modcmd(modcmd_t, void *);
-int	npf_alg_pptp_modcmd(modcmd_t, void *);
-#endif
-
-int	npf_nat_alg_init(npf_t *, const char *);
-int	npf_nat_alg_fini(npf_t *, const char *);
-=======
 int	npf_alg_pptp_init(npf_t *);
 int	npf_alg_pptp_fini(npf_t *);
->>>>>>> c83aa5f2
 
 #endif