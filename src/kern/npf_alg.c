--- conflicted
+++ resolved
@@ -160,14 +160,6 @@
 	 * Assign the functions.  Make sure the 'destroy' gets visible first.
 	 */
 	afuncs = &aset->alg_funcs[i];
-<<<<<<< HEAD
-	afuncs->match = funcs->match;
-	afuncs->translate = funcs->translate;
-	afuncs->inspect = funcs->inspect;
-	afuncs->destroy = funcs->destroy;
-
-	aset->alg_count = MAX(aset->alg_count, i + 1);
-=======
 	atomic_store_relaxed(&afuncs->destroy, funcs->destroy);
 	membar_producer();
 	atomic_store_relaxed(&afuncs->translate, funcs->translate);
@@ -176,7 +168,6 @@
 	membar_producer();
 
 	atomic_store_relaxed(&aset->alg_count, MAX(aset->alg_count, i + 1));
->>>>>>> c83aa5f2
 	npf_config_exit(npf);
 
 	return alg;
@@ -263,22 +254,6 @@
 void
 npf_alg_exec(npf_cache_t *npc, npf_nat_t *nt, bool forw)
 {
-<<<<<<< HEAD
-	int s;
-	npf_alg_t *alg;
-	npfa_funcs_t *funcs;
-
-	s = pserialize_read_enter();
-
-	alg = npf_nat_get_alg(nt);
-	if (alg != NULL) {
-		funcs = npf_alg_get_funcs(npc->npc_ctx, alg);
-		if (funcs->translate != NULL)
-			funcs->translate(npc, nt, forw);
-	}
-
-	pserialize_read_exit(s);
-=======
 	npf_t *npf = npc->npc_ctx;
 	npf_algset_t *aset = npf->algset;
 	unsigned count;
@@ -296,7 +271,6 @@
 		}
 	}
 	npf_config_read_exit(npf, s);
->>>>>>> c83aa5f2
 }
 
 /*
@@ -378,10 +352,4 @@
 		nvlist_destroy(algdict);
 	}
 	return 0;
-}
-
-npfa_funcs_t *
-npf_alg_get_funcs(npf_t *npf, npf_alg_t *alg)
-{
-	return &npf->algset->alg_funcs[alg->na_slot];
 }