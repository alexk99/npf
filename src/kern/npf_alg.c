--- conflicted
+++ resolved
@@ -250,34 +250,20 @@
 void
 npf_alg_exec(npf_cache_t *npc, npf_nat_t *nt, bool forw)
 {
-<<<<<<< HEAD
-=======
+	int s;
 	npf_t *npf = npc->npc_ctx;
-	npf_algset_t *aset = npf->algset;
->>>>>>> cc1ed679
-	int s;
 	npf_alg_t *alg;
 
-<<<<<<< HEAD
-	s = pserialize_read_enter();
-=======
 	s = npf_ebr_enter(npf->ebr);
-	for (unsigned i = 0; i < aset->alg_count; i++) {
-		const npfa_funcs_t *f = &aset->alg_funcs[i];
->>>>>>> cc1ed679
-
+	
 	alg = npf_nat_getalg(nt);
 	if (alg != NULL) {
-		npfa_funcs_t *funcs = npf_alg_get_funcs(npc->npc_ctx, alg);
+		npfa_funcs_t *funcs = npf_alg_get_funcs(npf, alg);
 		if (funcs->translate != NULL)
 			funcs->translate(npc, nt, forw);
 	}
-<<<<<<< HEAD
-
-	pserialize_read_exit(s);
-=======
+
 	npf_ebr_exit(npf->ebr, s);
->>>>>>> cc1ed679
 }
 
 /*
