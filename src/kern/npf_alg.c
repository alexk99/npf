/*-
 * Copyright (c) 2010-2019 The NetBSD Foundation, Inc.
 * All rights reserved.
 *
 * This material is based upon work partially supported by The
 * NetBSD Foundation under a contract with Mindaugas Rasiukevicius.
 *
 * Redistribution and use in source and binary forms, with or without
 * modification, are permitted provided that the following conditions
 * are met:
 * 1. Redistributions of source code must retain the above copyright
 *    notice, this list of conditions and the following disclaimer.
 * 2. Redistributions in binary form must reproduce the above copyright
 *    notice, this list of conditions and the following disclaimer in the
 *    documentation and/or other materials provided with the distribution.
 *
 * THIS SOFTWARE IS PROVIDED BY THE NETBSD FOUNDATION, INC. AND CONTRIBUTORS
 * ``AS IS'' AND ANY EXPRESS OR IMPLIED WARRANTIES, INCLUDING, BUT NOT LIMITED
 * TO, THE IMPLIED WARRANTIES OF MERCHANTABILITY AND FITNESS FOR A PARTICULAR
 * PURPOSE ARE DISCLAIMED.  IN NO EVENT SHALL THE FOUNDATION OR CONTRIBUTORS
 * BE LIABLE FOR ANY DIRECT, INDIRECT, INCIDENTAL, SPECIAL, EXEMPLARY, OR
 * CONSEQUENTIAL DAMAGES (INCLUDING, BUT NOT LIMITED TO, PROCUREMENT OF
 * SUBSTITUTE GOODS OR SERVICES; LOSS OF USE, DATA, OR PROFITS; OR BUSINESS
 * INTERRUPTION) HOWEVER CAUSED AND ON ANY THEORY OF LIABILITY, WHETHER IN
 * CONTRACT, STRICT LIABILITY, OR TORT (INCLUDING NEGLIGENCE OR OTHERWISE)
 * ARISING IN ANY WAY OUT OF THE USE OF THIS SOFTWARE, EVEN IF ADVISED OF THE
 * POSSIBILITY OF SUCH DAMAGE.
 */

/*
 * NPF interface for the Application Level Gateways (ALGs).
 */

#ifdef _KERNEL
#include <sys/cdefs.h>
__KERNEL_RCSID(0, "$NetBSD$");

#include <sys/param.h>
#include <sys/types.h>

#include <sys/kmem.h>
#include <sys/module.h>
#endif

#include "npf_impl.h"

/*
 * NAT ALG description structure.  For more compact use of cache,
 * the functions are separated in their own arrays.  The number of
 * ALGs is expected to be very small.
 */

struct npf_alg {
	const char *	na_name;
	unsigned	na_slot;
};

struct npf_algset {
	/* List of ALGs and the count. */
	npf_alg_t	alg_list[NPF_MAX_ALGS];
	unsigned	alg_count;

	/* Matching, inspection and translation functions. */
	npfa_funcs_t	alg_funcs[NPF_MAX_ALGS];
};

#define	NPF_ALG_PREF	"npf_alg_"
#define	NPF_ALG_PREFLEN	(sizeof(NPF_ALG_PREF) - 1)

static inline npfa_funcs_t *
npf_alg_get_funcs(npf_t *npf, npf_alg_t *alg)
{
	return &npf->algset->alg_funcs[alg->na_slot];
}

void
npf_alg_init(npf_t *npf)
{
	npf_algset_t *aset;

	aset = kmem_zalloc(sizeof(npf_algset_t), KM_SLEEP);
	npf->algset = aset;
}

void
npf_alg_fini(npf_t *npf)
{
	npf_algset_t *aset = npf->algset;

	kmem_free(aset, sizeof(npf_algset_t));
}

static npf_alg_t *
npf_alg_lookup(npf_t *npf, const char *name)
{
	npf_algset_t *aset = npf->algset;

	KASSERT(npf_config_locked_p(npf));

	for (unsigned i = 0; i < aset->alg_count; i++) {
		npf_alg_t *alg = &aset->alg_list[i];
		const char *aname = alg->na_name;

		if (aname && strcmp(aname, name) == 0)
			return alg;
	}
	return NULL;
}

npf_alg_t *
npf_alg_construct(npf_t *npf, const char *name)
{
	npf_alg_t *alg;

	npf_config_enter(npf);
	if ((alg = npf_alg_lookup(npf, name)) == NULL) {
		char modname[NPF_ALG_PREFLEN + 64];

		snprintf(modname, sizeof(modname), "%s%s", NPF_ALG_PREF, name);
		npf_config_exit(npf);

		if (module_autoload(modname, MODULE_CLASS_MISC) != 0) {
			return NULL;
		}
		npf_config_enter(npf);
		alg = npf_alg_lookup(npf, name);
	}
	npf_config_exit(npf);
	return alg;
}

/*
 * npf_alg_register: register application-level gateway.
 */
npf_alg_t *
npf_alg_register(npf_t *npf, const char *name, const npfa_funcs_t *funcs)
{
	npf_algset_t *aset = npf->algset;
	npfa_funcs_t *afuncs;
	npf_alg_t *alg;
	unsigned i;

	npf_config_enter(npf);
	if (npf_alg_lookup(npf, name) != NULL) {
		npf_config_exit(npf);
		return NULL;
	}

	/* Find a spare slot. */
	for (i = 0; i < NPF_MAX_ALGS; i++) {
		alg = &aset->alg_list[i];
		if (alg->na_name == NULL) {
			break;
		}
	}
	if (i == NPF_MAX_ALGS) {
		npf_config_exit(npf);
		return NULL;
	}

	/* Register the ALG. */
	alg->na_name = name;
	alg->na_slot = i;

	/*
	 * Assign the functions.  Make sure the 'destroy' gets visible first.
	 */
	afuncs = &aset->alg_funcs[i];
<<<<<<< HEAD
	afuncs->match = funcs->match;
	afuncs->translate = funcs->translate;
	afuncs->inspect = funcs->inspect;
	afuncs->destroy = funcs->destroy;

	aset->alg_count = MAX(aset->alg_count, i + 1);
=======
	atomic_store_relaxed(&afuncs->destroy, funcs->destroy);
	membar_producer();
	atomic_store_relaxed(&afuncs->translate, funcs->translate);
	atomic_store_relaxed(&afuncs->inspect, funcs->inspect);
	atomic_store_relaxed(&afuncs->match, funcs->match);
	membar_producer();

	atomic_store_relaxed(&aset->alg_count, MAX(aset->alg_count, i + 1));
>>>>>>> b20b57f5
	npf_config_exit(npf);

	return alg;
}

/*
 * npf_alg_unregister: unregister application-level gateway.
 */
int
npf_alg_unregister(npf_t *npf, npf_alg_t *alg)
{
	npf_algset_t *aset = npf->algset;
	unsigned i = alg->na_slot;
	npfa_funcs_t *afuncs;

	/* Deactivate the functions first. */
	npf_config_enter(npf);
	afuncs = &aset->alg_funcs[i];
	atomic_store_relaxed(&afuncs->match, NULL);
	atomic_store_relaxed(&afuncs->translate, NULL);
	atomic_store_relaxed(&afuncs->inspect, NULL);
	npf_ebr_full_sync(npf->ebr);

	/*
	 * Finally, unregister the ALG.  We leave the 'destroy' callback
	 * as the following will invoke it for the relevant connections.
	 */
	npf_ruleset_freealg(npf_config_natset(npf), alg);
	atomic_store_relaxed(&afuncs->destroy, NULL);
	alg->na_name = NULL;
	npf_config_exit(npf);

	return 0;
}

/*
 * npf_alg_match: call the ALG matching inspectors.
 *
 *	The purpose of the "matching" inspector function in the ALG API
 *	is to determine whether this connection matches the ALG criteria
 *	i.e. is concerning the ALG.  If yes, ALG can associate itself with
 *	the given NAT state structure and set/save an arbitrary parameter.
 *	This is done using the using the npf_nat_setalg() function.
 *
 *	=> This is called when the packet matches the dynamic NAT policy
 *	   and the NAT state entry is being created for it [NAT-ESTABLISH].
 */
bool
npf_alg_match(npf_cache_t *npc, npf_nat_t *nt, int di)
{
	npf_t *npf = npc->npc_ctx;
	npf_algset_t *aset = npf->algset;
	bool match = false;
	unsigned count;
	int s;

	KASSERTMSG(npf_iscached(npc, NPC_IP46), "expecting protocol number");

	s = npf_ebr_enter(npf->ebr);
	count = atomic_load_relaxed(&aset->alg_count);
	for (unsigned i = 0; i < count; i++) {
		const npfa_funcs_t *f = &aset->alg_funcs[i];
		bool (*match_func)(npf_cache_t *, npf_nat_t *, int);

		match_func = atomic_load_relaxed(&f->match);
		if (match_func && match_func(npc, nt, di)) {
			match = true;
			break;
		}
	}
	npf_ebr_exit(npf->ebr, s);
	return match;
}

/*
 * npf_alg_exec: execute the ALG translation processors.
 *
 *	The ALG function would perform any additional packet translation
 *	or manipulation here.
 *
 *	=> This is called when the packet is being translated according
 *	   to the dynamic NAT logic [NAT-TRANSLATE].
 */
void
npf_alg_exec(npf_cache_t *npc, npf_nat_t *nt, bool forw)
{
<<<<<<< HEAD
	int s;
	npf_t *npf = npc->npc_ctx;
	npf_alg_t *alg;

	s = npf_ebr_enter(npf->ebr);
	
	alg = npf_nat_getalg(nt);
	if (alg != NULL) {
		npfa_funcs_t *funcs = npf_alg_get_funcs(npf, alg);
		if (funcs->translate != NULL)
			funcs->translate(npc, nt, forw);
=======
	npf_t *npf = npc->npc_ctx;
	npf_algset_t *aset = npf->algset;
	unsigned count;
	int s;

	s = npf_ebr_enter(npf->ebr);
	count = atomic_load_relaxed(&aset->alg_count);
	for (unsigned i = 0; i < count; i++) {
		const npfa_funcs_t *f = &aset->alg_funcs[i];
		bool (*translate_func)(npf_cache_t *, npf_nat_t *, bool);

		translate_func = atomic_load_relaxed(&f->translate);
		if (translate_func) {
			translate_func(npc, nt, forw);
		}
>>>>>>> b20b57f5
	}

	npf_ebr_exit(npf->ebr, s);
}

/*
 * npf_alg_conn: query ALGs which may perform a custom state lookup.
 *
 *	The purpose of ALG connection inspection function is to provide
 *	ALGs with a mechanism to override the regular connection state
 *	lookup, if they need to.  For example, some ALGs may want to
 *	extract and use a different 5-tuple to perform a lookup.
 *
 *	=> This is called at the beginning of the connection state lookup
 *	   function [CONN-LOOKUP].
 *
 *	=> Must use the npf_conn_lookup() function to perform the custom
 *	   connection state lookup and return the result.
 *
 *	=> Returning NULL will result in NPF performing a regular state
 *	   lookup for the packet.
 */
npf_conn_t *
npf_alg_conn(npf_cache_t *npc, int di)
{
	npf_t *npf = npc->npc_ctx;
	npf_algset_t *aset = npf->algset;
	npf_conn_t *con = NULL;
	unsigned count;
	int s;

	s = npf_ebr_enter(npf->ebr);
	count = atomic_load_relaxed(&aset->alg_count);
	for (unsigned i = 0; i < count; i++) {
		const npfa_funcs_t *f = &aset->alg_funcs[i];
		npf_conn_t *(*inspect_func)(npf_cache_t *, int);

		inspect_func = atomic_load_relaxed(&f->inspect);
		if (inspect_func && (con = inspect_func(npc, di)) != NULL) {
			break;
		}
	}
	npf_ebr_exit(npf->ebr, s);
	return con;
}

/*
 * npf_alg_destroy: free the ALG structure associated with the NAT entry.
 */
void
npf_alg_destroy(npf_t *npf, npf_alg_t *alg, npf_nat_t *nat, npf_conn_t *con)
{
	npf_algset_t *aset = npf->algset;
	const npfa_funcs_t *f = &aset->alg_funcs[alg->na_slot];
	void (*destroy_func)(npf_t *, npf_nat_t *, npf_conn_t *);

	if ((destroy_func = atomic_load_relaxed(&f->destroy)) != NULL) {
		destroy_func(npf, nat, con);
	}
}

/*
 * npf_alg_export: serialise the configuration of ALGs.
 */
int
npf_alg_export(npf_t *npf, nvlist_t *npf_dict)
{
	npf_algset_t *aset = npf->algset;

	KASSERT(npf_config_locked_p(npf));

	for (unsigned i = 0; i < aset->alg_count; i++) {
		const npf_alg_t *alg = &aset->alg_list[i];
		nvlist_t *algdict;

		if (alg->na_name == NULL) {
			continue;
		}
		algdict = nvlist_create(0);
		nvlist_add_string(algdict, "name", alg->na_name);
		nvlist_append_nvlist_array(npf_dict, "algs", algdict);
		nvlist_destroy(algdict);
	}
	return 0;
}

void
npf_alg_destroy(npf_t *npf, npf_alg_t *alg, npf_conn_t *con)
{
	npfa_funcs_t *alg_funcs = npf_alg_get_funcs(npf, alg);

	if (alg_funcs->destroy != NULL)
		alg_funcs->destroy(npf, con);
}<|MERGE_RESOLUTION|>--- conflicted
+++ resolved
@@ -166,14 +166,6 @@
 	 * Assign the functions.  Make sure the 'destroy' gets visible first.
 	 */
 	afuncs = &aset->alg_funcs[i];
-<<<<<<< HEAD
-	afuncs->match = funcs->match;
-	afuncs->translate = funcs->translate;
-	afuncs->inspect = funcs->inspect;
-	afuncs->destroy = funcs->destroy;
-
-	aset->alg_count = MAX(aset->alg_count, i + 1);
-=======
 	atomic_store_relaxed(&afuncs->destroy, funcs->destroy);
 	membar_producer();
 	atomic_store_relaxed(&afuncs->translate, funcs->translate);
@@ -182,7 +174,6 @@
 	membar_producer();
 
 	atomic_store_relaxed(&aset->alg_count, MAX(aset->alg_count, i + 1));
->>>>>>> b20b57f5
 	npf_config_exit(npf);
 
 	return alg;
@@ -269,19 +260,6 @@
 void
 npf_alg_exec(npf_cache_t *npc, npf_nat_t *nt, bool forw)
 {
-<<<<<<< HEAD
-	int s;
-	npf_t *npf = npc->npc_ctx;
-	npf_alg_t *alg;
-
-	s = npf_ebr_enter(npf->ebr);
-	
-	alg = npf_nat_getalg(nt);
-	if (alg != NULL) {
-		npfa_funcs_t *funcs = npf_alg_get_funcs(npf, alg);
-		if (funcs->translate != NULL)
-			funcs->translate(npc, nt, forw);
-=======
 	npf_t *npf = npc->npc_ctx;
 	npf_algset_t *aset = npf->algset;
 	unsigned count;
@@ -297,7 +275,6 @@
 		if (translate_func) {
 			translate_func(npc, nt, forw);
 		}
->>>>>>> b20b57f5
 	}
 
 	npf_ebr_exit(npf->ebr, s);
