--- conflicted
+++ resolved
@@ -737,16 +737,6 @@
 		KASSERT(npf_iscached(npc, NPC_IP6));
 	}
 
-<<<<<<< HEAD
-	/* Nothing else to do for ICMP. */
-	if (proto == IPPROTO_ICMP || proto == IPPROTO_ICMPV6 ||
-			  proto == IPPROTO_GRE) {
-		return true;
-	}
-	KASSERT(npf_iscached(npc, NPC_TCP) || npf_iscached(npc, NPC_UDP));
-
-=======
->>>>>>> 98bc7daa
 	/*
 	 * Calculate TCP/UDP checksum:
 	 * - Skip if UDP and the current checksum is zero.
