--- conflicted
+++ resolved
@@ -632,23 +632,6 @@
 }
 
 /*
-<<<<<<< HEAD
- * Associate NAT policy with a existing connection
- */
-int
-npf_nat_share_policy(npf_cache_t *npc, npf_conn_t *con, npf_nat_t *src_nt)
-{
-	npf_nat_t *nt;
-	npf_natpolicy_t *np;
-	int ret;
-
-	np = src_nt->nt_natpolicy;
-
-	/* Create a new NAT entry. */
-	nt = npf_nat_create(npc, np, con);
-	if (__predict_false(nt == NULL))
-		return ENOMEM;
-=======
  * Associate NAT policy with an existing connection state.
  */
 npf_nat_t *
@@ -663,20 +646,12 @@
 	if (__predict_false(nt == NULL)) {
 		return NULL;
 	}
->>>>>>> c83aa5f2
 	atomic_inc_uint(&np->n_refcnt);
 
 	/* Associate the NAT translation entry with the connection. */
 	ret = npf_conn_setnat(npc, con, nt, np->n_type);
 	if (__predict_false(ret)) {
 		/* Will release the reference. */
-<<<<<<< HEAD
-		npf_nat_destroy(nt);
-		return ret;
-	}
-
-	return 0;
-=======
 		npf_nat_destroy(con, nt);
 		return NULL;
 	}
@@ -714,7 +689,6 @@
 	*forw = (np->n_type == di);
 
 	return nt;
->>>>>>> c83aa5f2
 }
 
 /*
@@ -865,34 +839,17 @@
 }
 
 npf_alg_t *
-<<<<<<< HEAD
-npf_nat_get_alg(const npf_nat_t *nt)
-=======
 npf_nat_getalg(const npf_nat_t *nt)
->>>>>>> c83aa5f2
 {
 	return nt->nt_alg;
 }
 
 uintptr_t
-<<<<<<< HEAD
-npf_nat_get_alg_arg(const npf_nat_t *nt)
-=======
 npf_nat_getalgarg(const npf_nat_t *nt)
->>>>>>> c83aa5f2
 {
 	return nt->nt_alg_arg;
 }
 
-<<<<<<< HEAD
-void
-npf_nat_set_alg_arg(npf_nat_t *nt, uintptr_t arg)
-{
-	nt->nt_alg_arg = arg;
-}
-
-=======
->>>>>>> c83aa5f2
 /*
  * npf_nat_destroy: destroy NAT structure (performed on connection expiration).
  */
